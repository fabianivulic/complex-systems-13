--- conflicted
+++ resolved
@@ -8,6 +8,8 @@
 import random
 from numba import njit
 import time
+from matplotlib.animation import FuncAnimation
+from scipy.interpolate import make_interp_spline
 
 def initialize_seeds(size, seeds_per_edge=5):
     """
@@ -246,11 +248,7 @@
     
     return tumor_density
 
-<<<<<<< HEAD
-def simulate_CA(size=200, seeds_per_edge=5, steps=500, bias_factor=0.93, decay_factor=0.99, neighborhood_radius=10, tumor_prob=0.5, wrap_around=False, plot=True, breakpoint=350, p=0.1, midpoint_sigmoid=1, steepness=1):
-=======
-def simulate_CA(size=200, seeds_per_edge=5, steps=500, bias_factor=0.93, decay_factor=0.99, neighborhood_radius=10, tumor_prob=0.5, wrap_around=False, plot=True, breakpoint=350, p=0.1, plot_steps = 5):
->>>>>>> 82162dc7
+def simulate_CA(size=200, seeds_per_edge=5, steps=500, bias_factor=0.93, decay_factor=0.99, neighborhood_radius=10, tumor_prob=0.5, wrap_around=False, plot=True, breakpoint=350, p=0.1, plot_steps = 5, midpoint_sigmoid=1, steepness=1):
     """
     Run a cellular automata-based angiogenesis model and compute Shannon entropy.
     Input:
@@ -340,9 +338,6 @@
     
     return vessel_grid, tumor_grid, entropies[-1], cluster_sizes_over_time
 
-from matplotlib.animation import FuncAnimation
-from scipy.interpolate import make_interp_spline
-
 def animate_histogram(cluster_sizes_over_time, plot_steps):
     """
     Create an animated histogram showing the distribution of cluster sizes over time,
@@ -473,14 +468,10 @@
         wrap_around=wrap_around,
         plot=True,
         breakpoint=breakpoint, 
-<<<<<<< HEAD
         p=p,
+        plot_steps=10,
         midpoint_sigmoid=midpoint_sigmoid,
         steepness=steepness
-=======
-        p=0.1,
-        plot_steps=10
->>>>>>> 82162dc7
     )
     vessel_image(vessel_grid, 'final_grid.png')
     animate_histogram(cluster_sizes_over_time, 10)
