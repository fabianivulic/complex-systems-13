"""
This file simulates the CA model with growth and death of tumor cells based on the number of 
blood vessels surrounding it.
"""
import numpy as np
import matplotlib.pyplot as plt
from matplotlib.colors import ListedColormap
import random
from numba import njit
import time

def initialize_seeds(size, seeds_per_edge=5):
    """
    Generates a list of seeds evenly distributed along the four edges.
    Order is left, right, top, bottom.
    Input:
    - size: The size/dimension of the grid
    - seeds_per_edge: The number of seeds to generate along each edge
    Output:
    - A list of seed coordinates
    """
    seeds = []
    
    seeds.extend([(0, random.randint(0, size - 1)) for _ in range(seeds_per_edge)])
    seeds.extend([(size - 1, random.randint(0, size - 1)) for _ in range(seeds_per_edge)])
    seeds.extend([(random.randint(0, size - 1), size - 1) for _ in range(seeds_per_edge)])
    seeds.extend([(random.randint(0, size - 1), 0) for _ in range(seeds_per_edge)])
    
    return seeds

def initialize_lattice(size):
    """
    Initialize a lattice with random values. Separate grid eases the analysis later.
    Input:
    - size: The size/dimension of the grid
    Output:
    - A grid initialized with random values for stochastic choice.
    """
    return np.random.rand(size, size)

@njit
def initialize_background(size):
    """
    Initialize a background grid with VEGF concentrated at the center.
    Input:
    - size: The size/dimension of the grid
    Output:
    - A grid initialized with Gaussian decay of VEGF centered at the middle.
    """
    background = np.zeros((size, size))
    center = size // 2
    sigma = size / 3
    empty_radius = size / 10

    for x in range(size):
        for y in range(size):
            distance = np.sqrt((x - center) ** 2 + (y - center) ** 2)
            if distance > empty_radius:
                background[x, y] = 0.9 * np.exp(-distance**2 / (2 * sigma**2))

    return background

@njit
def create_tumor(size, background, tumor_prob, tumor_factor):
    """
    Creates the list of coordinates for the tumor.
    Input:
    - size: The size/dimension of the grid
    - background: The grid with VEGF values
    - tumor_prob: The probability of a cell becoming a tumor cell
    - tumor_factor: The factor by which the VEGF value of a tumor cell is multiplied
    Output:
    - A set of coordinates for the tumor cells

    """
    tumor = np.zeros((size, size), dtype=np.bool_)
    center = size // 2
    empty_radius = size / 10
    tumor_radius = size / 5

    for x in range(size):
        for y in range(size):
            distance = np.sqrt((x - center) ** 2 + (y - center) ** 2)
            if tumor_radius > distance > empty_radius and random.random() < tumor_prob:
                tumor[x, y] = True
                background[x, y] += tumor_factor

    return tumor

@njit
def check_blood(x, y, occupied, radius):
    """Check the number of blood vessels surrounding a tumor cell.
    Input:
    - x, y: The coordinates of the tumor cell
    - occupied: The set of occupied sites
    - radius: The radius of the neighborhood to check
    Output:
    - A list of coordinates of blood vessels surrounding the tumor cell
    """
    blood = []

    for dx in range(-radius, radius + 1):
        for dy in range(-radius, radius + 1):
            if abs(dx) + abs(dy) <= radius and occupied[x, y]:
                nx, ny = x + dx, y + dy
                blood.append((nx, ny))

    return blood

@njit
def growth_death(background, size, tumor, tumor_factor, radius, occupied, p, midpoint_sigmoid):
    """Determines growth/death of tumor cells based on how many blood vessels cells surround it.
    Input:
    - background: The grid with VEGF values
    - size: The size/dimension of the grid
    - tumor: The set of coordinates for the tumor cells
    - tumor_factor: The factor by which the VEGF value of a tumor cell is multiplied
    - radius: The radius of the neighborhood to check
    - occupied: The set of occupied sites with blood vessel cells
    - p: The probability of growth/death
    Output:
    No output, but updates the tumor set and the background grid.
    """
    center = size // 2
    empty_radius = size / 10
    tumor_radius = size / 5

    # Extra line for calculating Von Neumann neighbor count if necessary
    # total_neighborhood = 2 * radius * (radius + 1)

    for x in range(size):
        for y in range(size):
            distance = np.sqrt((x - center) ** 2 + (y - center) ** 2)

            # if not(tumor_radius > distance > empty_radius) or not tumor[x, y]:
            #     continue

            if not(distance > empty_radius) or not tumor[x, y]:
                continue

            blood_count = len(check_blood(x, y, occupied, radius))
            blood_bias = 1 / (1 + np.exp(-1 * (blood_count-midpoint_sigmoid)))
            growth, death = p * (blood_bias), p * (1-blood_bias)
            
            if random.random() <= growth:
                neighbors = get_neighbors(x, y, size, wrap_around=False)
                for nx, ny in neighbors:
                    if not occupied[nx, ny] and not tumor[nx, ny]:
                        tumor[nx, ny] = True
                        background[nx, ny] += tumor_factor
            elif random.random() <= death:
                tumor[x, y] = False
                background[x, y] -= tumor_factor

@njit
def get_neighbors(x, y, size, wrap_around=True):
    """
    Return neighboring positions with periodic boundaries if enabled.
    Input:
    - x, y: The coordinates of the current site
    - size: The size/dimension of the grid
    - wrap_around: A boolean to enable periodic boundaries
    Output:
    - A list of neighboring coordinates
    """
    neighbors = []
    shifts = [(-1, 0), (1, 0), (0, -1), (0, 1)]

    for dx, dy in shifts:
        nx, ny = x + dx, y + dy
        if wrap_around:
            nx %= size
            ny %= size
        if 0 <= nx < size and 0 <= ny < size:
            neighbors.append((nx, ny))

    return neighbors

@njit
def update_background(background, x, y, decay_factor, radius, wrap_around=True):
    """
    Decrease the background values using a Gaussian weight in a circular neighborhood 
    with maximal decay at the center.
    Input:
    - background: The grid with VEGF values
    - x, y: The coordinates of the current site
    - decay_factor: The factor by which the VEGF value is multiplied
    - neighborhood_radius: The radius of the neighborhood to consider
    - wrap_around: A boolean to enable periodic boundaries
    Output:
    No output, but updates the background grid.
    """
    size = background.shape[0]
    sigma = radius / 2

    for dx in range(-radius, radius + 1):
        for dy in range(-radius, radius + 1):
            distance = np.sqrt(dx**2 + dy**2)

            if distance > radius:
                continue

            weight = np.exp(-distance**2 / (2 * sigma**2))
            nx, ny = x + dx, y + dy

            if wrap_around:
                nx %= size
                ny %= size

            if 0 <= nx < size and 0 <= ny < size:
                background[nx, ny] = max(0, background[nx, ny] * (1 - weight * (1 - decay_factor)))

@njit
def move_seed(x, y, background, size, wrap_around, bias_factor, tumor_grid):
    """
    Move seed based on stochastic angiogenesis rules.
    Input:
    - x, y: The coordinates of the current site
    - background: The grid with VEGF values
    - size: The size/dimension of the grid
    - wrap_around: A boolean to enable periodic boundaries
    - bias_factor: The factor by which the VEGF value is multiplied
    Output:
    - The new coordinates for the seed
    """
    neighbors = get_neighbors(x, y, size, wrap_around)
    # neighbors = [(nx, ny) for (nx, ny) in neighbors if not tumor_grid[nx, ny]]

    move_probabilities = [(random.random() * (1 - bias_factor) + background[nx, ny] * bias_factor, nx, ny) for nx, ny in neighbors]
    move_probabilities.sort(reverse=True) # Favor higher VEGF concentration with stochasticity

    return move_probabilities[0][1], move_probabilities[0][2]

@njit
def shannon_entropy(grid, tumor_grid):
    """
    Compute Shannon entropy for a grid considering 3 states and limiting the region to tumor radius.
    Input:
    - grid: The grid with tumor cells and blood vessels
    Output:
    - The Shannon entropy value
    """    
    tumor_cells = np.sum(tumor_grid)
    size = grid.shape[0]
    total_cells = size * size
    tumor_density = tumor_cells / total_cells
    
    return tumor_density

<<<<<<< HEAD
def simulate_CA(size=200, seeds_per_edge=5, steps=500, bias_factor=0.93, decay_factor=0.99, neighborhood_radius=10, tumor_prob=0.5, wrap_around=False, plot=True, breakpoint=350, p=0.1):
=======
def simulate_CA(size=200, seeds_per_edge=5, steps=500, bias_factor=0.93, decay_factor=0.99, neighborhood_radius=10, tumor_prob=0.5, wrap_around=False, plot=True, prolif_prob=0.1, midpoint_sigmoid=1, breakpoint=350):
>>>>>>> a6086d3c
    """
    Run a cellular automata-based angiogenesis model and compute Shannon entropy.
    Input:
    - size: The size/dimension of the grid
    - num_seeds: The number of seeds to initialize
    - steps: The number of time steps to simulate
    - bias_factor: The factor by which the VEGF value is multiplied
    - decay_factor: The factor by which the VEGF value is multiplied
    - neighborhood_radius: The radius of the neighborhood to consider
    - wrap_around: A boolean to enable periodic boundaries
    Output:
    - The Shannon entropy value in the last time step
    """
    background = initialize_background(size)
    vessel_grid = np.zeros((size, size), dtype=np.bool_) # Need to be separately delineated 
    tumor_grid = np.zeros((size, size), dtype=np.bool_)  # so they can occupy the same space
    tumor_factor = 0.1
    
    # Initialize seeds for blood vessels at random positions
    seeds = initialize_seeds(size, seeds_per_edge)
    for x, y in seeds:
        vessel_grid[x, y] = True
        update_background(background, x, y, decay_factor, neighborhood_radius, wrap_around=False)
    
    # Initialize tumor cells
    tumor_grid = create_tumor(size, background, tumor_prob, tumor_factor)
    entropies = []
    
    for i in range(steps):
        new_seeds = []
        if i < breakpoint:
            for x, y in seeds:
                nx, ny = move_seed(x, y, background, size, wrap_around, bias_factor, tumor_grid)
                new_seeds.append((nx, ny))
                vessel_grid[nx, ny] = True 
                update_background(background, x, y, decay_factor, neighborhood_radius, wrap_around=False)
            seeds = new_seeds
        
        # Introduce growth and death of tumor cells after a certain time step
<<<<<<< HEAD
        #if i > breakpoint:
        growth_death(background, size, tumor_grid, tumor_factor, 2, vessel_grid, p)
=======
        if i > breakpoint:
            growth_death(background, size, tumor_grid, tumor_factor, 2, vessel_grid, p=prolif_prob, midpoint_sigmoid=midpoint_sigmoid)
>>>>>>> a6086d3c
        
        # Combine grids for visualization
        grid = np.zeros((size, size))
        grid[vessel_grid] = 1  # Blood vessels
        grid[tumor_grid] = 2   # Tumor cells
        
        # Calculate entropy for tumor cells
    entropy = shannon_entropy(grid, tumor_grid.astype(np.float64))
    
    
    # Plotting the visualization and tumor entropy over time
    if plot:
        plt.figure(figsize=(10, 5))
        cmap = ListedColormap(["white", "red", "green"])
        print(f"Number of blood vessel pixels: {np.sum(vessel_grid)}")
        print(f"Number of tumor pixels: {np.sum(tumor_grid)}")
        plt.subplot(1, 2, 1)
        plt.imshow(grid, cmap=cmap)
        plt.title("Angiogenesis-Based CA Growth with Stochasticity")
        plt.subplot(1, 2, 2)
        plt.plot(entropies, label="Shannon Entropy")
        plt.title("Tumor Shannon Entropy Over Time")
        plt.xlabel("Time Step")
        plt.ylabel("Entropy")
        plt.legend()
        plt.tight_layout()
        plt.show()
    
<<<<<<< HEAD
    return vessel_grid, tumor_grid, entropies[-1]
=======
    return vessel_grid, tumor_grid, entropy
>>>>>>> a6086d3c

def vessel_image(grid, filename):
    """
    Create a vessel image from the grid.
    Input:
    - grid: The grid with blood vessels and tumor cells
    Output:
    - The vessel image
    """
    image = np.zeros_like(grid, dtype=np.uint8)
    image[grid == 1] = 255  # Set blood vessel cells to white

    # Save the black-and-white image
    bw_fig, bw_ax = plt.subplots(figsize=(6, 6))
    bw_ax.imshow(image, cmap='gray', interpolation='nearest')
    bw_ax.axis('off')
    plt.subplots_adjust(left=0, right=1, top=1, bottom=0)  # Remove padding
    bw_fig.savefig(f'images/{filename}', dpi=300, bbox_inches='tight', pad_inches=0)
    plt.close(bw_fig)

def main():
    """
    Main function to execute the simulation.
    """
    size = 200
    seeds_per_edge = 5
    steps = 500
    bias_factor = 0.93
    decay_factor = 0.99
    neighborhood_radius = 10
    tumor_prob = 0.3
    wrap_around = False
    breakpoint = 400
    prolif_prob = 0.1
    midpoint_sigmoid = 1

    vessel_grid, _, _ = simulate_CA(
        size=size,
        seeds_per_edge=seeds_per_edge,
        steps=steps,
        bias_factor=bias_factor,
        decay_factor=decay_factor,
        neighborhood_radius=neighborhood_radius,
        tumor_prob=tumor_prob,
        wrap_around=wrap_around,
        plot=True,
<<<<<<< HEAD
        breakpoint=breakpoint, 
        p=0.1
=======
        breakpoint=breakpoint,
        prolif_prob=prolif_prob,
        midpoint_sigmoid = midpoint_sigmoid
>>>>>>> a6086d3c
    )
    vessel_image(vessel_grid, 'final_grid.png')
    
if __name__ == "__main__":
    start_time = time.time()
    main()
    elapsed_time = time.time() - start_time
    print(f"Total execution time: {elapsed_time:.6f} seconds.")<|MERGE_RESOLUTION|>--- conflicted
+++ resolved
@@ -247,11 +247,7 @@
     
     return tumor_density
 
-<<<<<<< HEAD
 def simulate_CA(size=200, seeds_per_edge=5, steps=500, bias_factor=0.93, decay_factor=0.99, neighborhood_radius=10, tumor_prob=0.5, wrap_around=False, plot=True, breakpoint=350, p=0.1):
-=======
-def simulate_CA(size=200, seeds_per_edge=5, steps=500, bias_factor=0.93, decay_factor=0.99, neighborhood_radius=10, tumor_prob=0.5, wrap_around=False, plot=True, prolif_prob=0.1, midpoint_sigmoid=1, breakpoint=350):
->>>>>>> a6086d3c
     """
     Run a cellular automata-based angiogenesis model and compute Shannon entropy.
     Input:
@@ -291,13 +287,10 @@
             seeds = new_seeds
         
         # Introduce growth and death of tumor cells after a certain time step
-<<<<<<< HEAD
         #if i > breakpoint:
         growth_death(background, size, tumor_grid, tumor_factor, 2, vessel_grid, p)
-=======
         if i > breakpoint:
             growth_death(background, size, tumor_grid, tumor_factor, 2, vessel_grid, p=prolif_prob, midpoint_sigmoid=midpoint_sigmoid)
->>>>>>> a6086d3c
         
         # Combine grids for visualization
         grid = np.zeros((size, size))
@@ -326,11 +319,8 @@
         plt.tight_layout()
         plt.show()
     
-<<<<<<< HEAD
     return vessel_grid, tumor_grid, entropies[-1]
-=======
     return vessel_grid, tumor_grid, entropy
->>>>>>> a6086d3c
 
 def vessel_image(grid, filename):
     """
@@ -377,14 +367,11 @@
         tumor_prob=tumor_prob,
         wrap_around=wrap_around,
         plot=True,
-<<<<<<< HEAD
         breakpoint=breakpoint, 
         p=0.1
-=======
         breakpoint=breakpoint,
         prolif_prob=prolif_prob,
         midpoint_sigmoid = midpoint_sigmoid
->>>>>>> a6086d3c
     )
     vessel_image(vessel_grid, 'final_grid.png')
     
