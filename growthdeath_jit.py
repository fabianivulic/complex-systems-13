--- conflicted
+++ resolved
@@ -474,15 +474,9 @@
         midpoint_sigmoid=midpoint_sigmoid,
         steepness=steepness
     )
-<<<<<<< HEAD
     # vessel_image(vessel_grid, 'final_grid.png')
     # animate_histogram(cluster_sizes_over_time, 10, plot=False)
 
-=======
-    vessel_image(vessel_grid, 'final_grid_.png')
-    # animate_histogram(cluster_sizes_over_time, 10)
-    
->>>>>>> 840af98c
 if __name__ == "__main__":
     start_time = time.time()
     main()
